--- conflicted
+++ resolved
@@ -4,15 +4,10 @@
 export default async function() {
     await deployContract("NODL", [getGovernance(), getGovernance()]);
     
-<<<<<<< HEAD
-    const factory = await deployContract("ContentSignNFT", ["Click", "CLK", getWhitelistAdmin()]);
-    const factoryAddress = await factory.getAddress();
-    await deployContract("WhitelistPaymaster", [getWhitelistAdmin(), [factoryAddress]]);
+    const nft = await deployContract("ContentSignNFT", ["Click", "CLK", getWhitelistAdmin()]);
+    const nftAddress = await nft.getAddress();
+    await deployContract("WhitelistPaymaster", [getWhitelistAdmin(), [nftAddress]]);
 
     // run commands with new address, create a file with the address
-    execSync(`echo "${factoryAddress}" > .factory-address`);
-=======
-    const nft = await deployContract("ContentSignNFT", ["Click", "CLK", getWhitelistAdmin()]);
-    await deployContract("WhitelistPaymaster", [getWhitelistAdmin(), [await nft.getAddress()]]);
->>>>>>> 1d24ed9b
+    execSync(`echo "${nftAddress}" > .nft-contract-address`);
 }