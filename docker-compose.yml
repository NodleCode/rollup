version: '3.2'
services:
  geth:
    image: "matterlabs/geth:latest"
    ports:
      - "8545:8545"
      - "8546:8546"
    volumes:
      - geth:/var/lib/geth/data
    healthcheck:
      test: wget http://localhost:8545
      interval: 2s
      timeout: 5s
      retries: 30
  ipfs:
    image: ipfs/kubo:v0.14.0
    ports:
      - '5001:5001'
    volumes:
      - ipfs:/data/ipfs
  
  postgres-zksync:
    image: "postgres:14"
    healthcheck:
      test: [ "CMD-SHELL", "pg_isready -U postgres" ]
      interval: 5s
      timeout: 5s
      retries: 5
    volumes:
      - postgres-zksync:/var/lib/postgresql/data
    environment:
      - POSTGRES_HOST_AUTH_METHOD=trust
  postgres-graph:
    image: postgres:14
    healthcheck:
      test: [ "CMD-SHELL", "pg_isready -U postgres" ]
      interval: 5s
      timeout: 5s
      retries: 5
    environment:
      POSTGRES_USER: graph-node
      POSTGRES_PASSWORD: let-me-in
      POSTGRES_DB: graph-node
      # FIXME: remove this env. var. which we shouldn't need. Introduced by
      # <https://github.com/graphprotocol/graph-node/pull/3511>, maybe as a
      # workaround for https://github.com/docker/for-mac/issues/6270?
      PGDATA: "/var/lib/postgresql/data"
      POSTGRES_INITDB_ARGS: "-E UTF8 --locale=C"
    volumes:
      - postgres-graph:/var/lib/postgresql/data
  postgres-explorer:
    image: "postgres:14"
    volumes:
      - postgres-explorer:/var/lib/postgresql/data
    healthcheck:
      test: [ "CMD-SHELL", "pg_isready -U postgres" ]
      interval: 5s
      timeout: 5s
      retries: 5
    environment:
      - POSTGRES_USER=postgres
      - POSTGRES_PASSWORD=postgres
      - POSTGRES_DB=block-explorer
  
  explorer-app:
    image: "matterlabs/block-explorer-app"
    ports:
      - '3010:3010'
    depends_on:
      explorer-api:
        condition: service_started
        restart: true
    volumes:
      - ./.maintain/explorer.config.js:/usr/src/app/packages/app/dist/config.js
  explorer-worker:
    image: "matterlabs/block-explorer-worker"
    environment:
      - PORT=3001
      - LOG_LEVEL=verbose
      - NODE_ENV=development
      - DATABASE_HOST=postgres-explorer
      - DATABASE_USER=postgres
      - DATABASE_PASSWORD=postgres
      - DATABASE_NAME=block-explorer
      - BLOCKCHAIN_RPC_URL=http://zksync:3050
      - DATA_FETCHER_URL=http://explorer-data-fetcher:3040
      - BATCHES_PROCESSING_POLLING_INTERVAL=1000
    depends_on:
      zksync:
        condition: service_healthy
        restart: true
  explorer-api:
    image: "matterlabs/block-explorer-api"
    environment:
      - PORT=3020
      - METRICS_PORT=3005
      - LOG_LEVEL=verbose
      - NODE_ENV=development
      - DATABASE_URL=postgres://postgres:postgres@postgres-explorer:5432/block-explorer
    ports:
      - '3020:3020'
    depends_on:
      explorer-worker:
        condition: service_started
        restart: true
  explorer-data-fetcher:
    image: "matterlabs/block-explorer-data-fetcher"
    environment:
      - PORT=3040
      - LOG_LEVEL=verbose
      - NODE_ENV=development
      - BLOCKCHAIN_RPC_URL=http://zksync:3050
    ports:
      - '3040:3040'
    depends_on:
      zksync:
        condition: service_healthy
        restart: true

  zksync:
    stdin_open: true
    tty: true
    image: matterlabs/local-node:latest2.0
    depends_on:
      geth:
        condition: service_healthy
        restart: true
      postgres-zksync:
        condition: service_healthy
        restart: true
    ports:
      - "3050:3050" # JSON RPC HTTP port
      - "3051:3051" # JSON RPC WS port
    volumes:
      # Configs folder bind
      - zksync-config:/etc/env/
      # Storage folder bind
      - zksync-data:/var/lib/zksync/data
    environment:
      - DATABASE_URL=postgres://postgres@postgres-zksync/zksync_local
      - ETH_CLIENT_WEB3_URL=http://geth:8545
    healthcheck:
      test: ["CMD", "curl", "-f", "http://localhost:3071/health"]
      interval: 30s
      timeout: 5s
      retries: 30
  graph-node:
    image: graphprotocol/graph-node
    ports:
      - '8000:8000'
      - '8001:8001'
      - '8020:8020'
      - '8030:8030'
      - '8040:8040'
    depends_on:
      geth:
        condition: service_healthy
        restart: true
      ipfs:
        condition: service_started
        restart: true
      postgres-graph:
        condition: service_healthy
        restart: true
      zksync:
        condition: service_healthy
        restart: true
    environment:
      postgres_host: postgres-graph
      postgres_user: graph-node
      postgres_pass: let-me-in
      postgres_db: graph-node
      ipfs: 'ipfs:5001'
      ethereum: 'zksync-era:http://zksync:3050'
      GRAPH_LOG: info
  portal:
    build:
      context: .
      dockerfile: ./.maintain/Dockerfile.dapp-portal
    ports:
      - "3000:3000"

  deploy-contracts:
    image: node
    volumes:
      - ./contracts:/app
    working_dir: /app
    command: ["bash", "-c", "yarn && yarn compile && yarn deploy --network dockerComposeNode"]
    depends_on:
      geth:
        condition: service_healthy
        restart: true
      zksync:
        condition: service_healthy
        restart: true
<<<<<<< HEAD
    
  deploy-graph:
    image: node
    volumes:
      - ./:/app
    working_dir: /app/graph
    command: ["bash", "-c", "yarn prepare"]
    depends_on:
      deploy-contracts:
        condition: service_completed_successfully
        restart: true
=======
    environment:
      # these are all zksync rich accounts
      # we specify these so that users do not need to make their own .env file
      # when they are just trying to run tests / deploy against this stack
      - WALLET_PRIVATE_KEY=0xd293c684d884d56f8d6abd64fc76757d3664904e309a0645baf8522ab6366d9e
      - GOVERNANCE_ADDRESS=0x36615Cf349d7F6344891B1e7CA7C72883F5dc049
      - WHITELIST_ADMIN_ADDRESS=0xa61464658AfeAf65CccaaFD3a512b69A83B77618
>>>>>>> 1d24ed9b

volumes:
  ipfs:
  geth:
  postgres-explorer:
  postgres-graph:
  postgres-zksync:
  zksync-config:
  zksync-data:<|MERGE_RESOLUTION|>--- conflicted
+++ resolved
@@ -193,19 +193,6 @@
       zksync:
         condition: service_healthy
         restart: true
-<<<<<<< HEAD
-    
-  deploy-graph:
-    image: node
-    volumes:
-      - ./:/app
-    working_dir: /app/graph
-    command: ["bash", "-c", "yarn prepare"]
-    depends_on:
-      deploy-contracts:
-        condition: service_completed_successfully
-        restart: true
-=======
     environment:
       # these are all zksync rich accounts
       # we specify these so that users do not need to make their own .env file
@@ -213,8 +200,17 @@
       - WALLET_PRIVATE_KEY=0xd293c684d884d56f8d6abd64fc76757d3664904e309a0645baf8522ab6366d9e
       - GOVERNANCE_ADDRESS=0x36615Cf349d7F6344891B1e7CA7C72883F5dc049
       - WHITELIST_ADMIN_ADDRESS=0xa61464658AfeAf65CccaaFD3a512b69A83B77618
->>>>>>> 1d24ed9b
 
+  deploy-graph:
+    image: node
+    volumes:
+      - ./:/app
+    working_dir: /app/graph
+    command: ["bash", "-c", "yarn prepare"]
+    depends_on:
+      deploy-contracts:
+        condition: service_completed_successfully
+        restart: true
 volumes:
   ipfs:
   geth:
