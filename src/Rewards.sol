--- conflicted
+++ resolved
@@ -27,8 +27,18 @@
      * @dev The hash of the reward type structure.
      * It is calculated using the keccak256 hash function.
      * The structure consists of the recipient's address, the amount of the reward, and the sequence number for that receipent.
+     * @dev The hash of the reward type structure.
+     * It is calculated using the keccak256 hash function.
+     * The structure consists of the recipient's address, the amount of the reward, and the sequence number for that receipent.
      */
     bytes32 public constant REWARD_TYPE_HASH = keccak256("Reward(address recipient,uint256 amount,uint256 sequence)");
+    /**
+     * @dev The hash of the batch reward type.
+     * It is calculated by taking the keccak256 hash of the string representation of the batch reward type.
+     * The batch reward type consists of the recipients, amounts, and sequence of that batch.
+     */
+    bytes32 public constant BATCH_REWARD_TYPE_HASH =
+        keccak256("BatchReward(address[] recipients,uint256[] amounts,uint256 sequence)");
     /**
      * @dev The hash of the batch reward type.
      * It is calculated by taking the keccak256 hash of the string representation of the batch reward type.
@@ -62,8 +72,27 @@
     }
 
     /**
+     * @dev Struct on which basis an individual reward must be issued.
+     */
+    struct Reward {
+        address recipient;
+        uint256 amount;
+        uint256 sequence;
+    }
+
+    /**
+     * @dev Represents a batch reward distribution.
+     * Each batch reward consists of an array of recipients, an array of corresponding amounts,
+     * and a sequence number to avoid replay attacks.
+     */
+    struct BatchReward {
+        address[] recipients;
+        uint256[] amounts;
+        uint256 sequence;
+    }
+
+    /**
      * @dev Reference to the NODL token contract.
-<<<<<<< HEAD
      */
     NODL public immutable nodl;
     /**
@@ -73,8 +102,7 @@
     /**
      * @dev Reward quota renewal period.
      */
-=======
-     */
+    uint256 public immutable period;
     NODL public immutable nodl;
     /**
      * @dev Address of the authorized oracle.
@@ -83,13 +111,13 @@
     /**
      * @dev Reward quota renewal period.
      */
->>>>>>> 80c6276e
     uint256 public immutable period;
 
     /**
      * @dev Maximum amount of rewards that can be distributed in a period.
      */
     uint256 public quota;
+    uint256 public quota;
     /**
      * @dev Timestamp indicating when the reward quota is due to be renewed.
      */
@@ -98,17 +126,14 @@
      * @dev Amount of rewards claimed in the current period.
      */
     uint256 public claimed;
-<<<<<<< HEAD
+    uint256 public claimed;
     /**
      * @dev Mapping to store reward sequences for each recipient to prevent replay attacks.
      */
     mapping(address => uint256) public sequences;
-=======
->>>>>>> 80c6276e
     /**
      * @dev The sequence number of the batch reward.
      */
-<<<<<<< HEAD
     uint256 public batchSequence;
 
     /**
@@ -117,17 +142,11 @@
      * the governance can change it to ensure the network is sustainable.
      */
     uint256 public batchSubmitterRewardPercentage = 2;
-=======
-    mapping(address => uint256) public sequences;
-    /**
-     * @dev The sequence number of the batch reward.
-     */
-    uint256 public batchSequence;
->>>>>>> 80c6276e
 
     /**
      * @dev Error when the reward quota is exceeded.
      */
+    error QuotaExceeded();
     error QuotaExceeded();
     /**
      * @dev Error indicating the reward renewal period is set to zero which is not acceptable.
@@ -154,21 +173,26 @@
      * The recipient and amounts arrays must have the same length.
      */
     error InvalidBatchStructure();
-<<<<<<< HEAD
     /**
      * @dev Error thrown when the value is out of range. For example for Percentage values should be less than 100.
      */
     error OutOfRangeValue();
-=======
->>>>>>> 80c6276e
 
     /**
      * @dev Event emitted when the reward quota is set.
      */
     event QuotaSet(uint256 quota);
+    event QuotaSet(uint256 quota);
     /**
      * @dev Event emitted when a reward is minted.
      */
+    event Minted(address indexed recipient, uint256 amount, uint256 totalRewardsClaimed);
+    /**
+     * @dev Emitted when a batch reward is minted.
+     * @param batchSum The sum of rewards in the batch.
+     * @param totalRewardsClaimed The total number of rewards claimed so far.
+     */
+    event BatchMinted(uint256 batchSum, uint256 totalRewardsClaimed);
     event Minted(address indexed recipient, uint256 amount, uint256 totalRewardsClaimed);
     /**
      * @dev Emitted when a batch reward is minted.
@@ -202,17 +226,25 @@
         quota = initialQuota;
         period = initialPeriod;
         quotaRenewalTimestamp = block.timestamp + period;
+        nodl = token;
+        quota = initialQuota;
+        period = initialPeriod;
+        quotaRenewalTimestamp = block.timestamp + period;
         authorizedOracle = oracleAddress;
     }
 
     /**
+     * @dev Sets the reward quota. Only accounts with the DEFAULT_ADMIN_ROLE can call this function.
      * @dev Sets the reward quota. Only accounts with the DEFAULT_ADMIN_ROLE can call this function.
      * @param newQuota The new reward quota.
      */
+    function setQuota(uint256 newQuota) external {
     function setQuota(uint256 newQuota) external {
         _checkRole(DEFAULT_ADMIN_ROLE);
         quota = newQuota;
         emit QuotaSet(newQuota);
+        quota = newQuota;
+        emit QuotaSet(newQuota);
     }
 
     /**
@@ -221,6 +253,7 @@
      * @param signature The signature from the authorized oracle.
      */
     function mintReward(Reward memory reward, bytes memory signature) external {
+        _mustBeExpectedSequence(reward.recipient, reward.sequence);
         _mustBeExpectedSequence(reward.recipient, reward.sequence);
         _mustBeFromAuthorizedOracle(digestReward(reward), signature);
 
@@ -245,7 +278,6 @@
         _mustBeFromAuthorizedOracle(digestBatchReward(batch), signature);
 
         _checkedUpdateQuota();
-<<<<<<< HEAD
 
         uint256 batchSum = _batchSum(batch);
         (bool success, uint256 submitterReward) = batchSum.tryMul(batchSubmitterRewardPercentage);
@@ -275,19 +307,6 @@
         _checkRole(DEFAULT_ADMIN_ROLE);
         _mustBeLessThan100(newPercentage);
         batchSubmitterRewardPercentage = newPercentage;
-=======
-        uint256 batchSum = _batchSum(batch);
-        _checkedUpdateClaimed(batchSum);
-
-        // Safe to increment the sequence after checking this is the expected number (no overflow for the age of universe even with 1000 reward claims per second)
-        batchSequence = batch.sequence + 1;
-
-        for (uint256 i = 0; i < batch.recipients.length; i++) {
-            nodl.mint(batch.recipients[i], batch.amounts[i]);
-        }
-
-        emit BatchMinted(batchSum, claimed);
->>>>>>> 80c6276e
     }
 
     /**
@@ -297,6 +316,7 @@
      */
     function _checkedUpdateQuota() internal {
         if (block.timestamp >= quotaRenewalTimestamp) {
+            claimed = 0;
             claimed = 0;
 
             // The following operations are safe based on the constructor's requirements for longer than the age of universe :)
@@ -318,7 +338,6 @@
             revert QuotaExceeded();
         }
         claimed = newClaimed;
-<<<<<<< HEAD
     }
 
     /**
@@ -330,8 +349,6 @@
         if (percent > 100) {
             revert OutOfRangeValue();
         }
-=======
->>>>>>> 80c6276e
     }
 
     /**
@@ -341,7 +358,28 @@
      */
     function _mustBeExpectedSequence(address receipent, uint256 sequence) internal view {
         if (sequences[receipent] != sequence) {
+        if (sequences[receipent] != sequence) {
             revert InvalidRecipientSequence();
+        }
+    }
+
+    /**
+     * @dev Internal checks to ensure the given sequence is expected for the batch.
+     * @param sequence The sequence to be checked.
+     */
+    function _mustBeExpectedBatchSequence(uint256 sequence) internal view {
+        if (batchSequence != sequence) {
+            revert InvalidBatchSequence();
+        }
+    }
+
+    /**
+     * @dev Internal check to ensure the given batch reward structure is valid, meaning same number of recipients and amounts.
+     * @param batch The batch reward structure to be validated.
+     */
+    function _mustBeValidBatchStructure(BatchReward memory batch) internal pure {
+        if (batch.recipients.length != batch.amounts.length) {
+            revert InvalidBatchStructure();
         }
     }
 
@@ -375,6 +413,19 @@
         if (!SignatureChecker.isValidSignatureNow(authorizedOracle, hash, signature)) {
             revert UnauthorizedOracle();
         }
+    }
+
+    /**
+     * @dev Calculates the sum of amounts in a BatchReward struct.
+     * @param batch The BatchReward struct containing the amounts to be summed.
+     * @return The sum of all amounts in the batch.
+     */
+    function _batchSum(BatchReward memory batch) internal pure returns (uint256) {
+        uint256 sum = 0;
+        for (uint256 i = 0; i < batch.amounts.length; i++) {
+            sum += batch.amounts[i];
+        }
+        return sum;
     }
 
     /**
@@ -411,4 +462,16 @@
         return
             _hashTypedDataV4(keccak256(abi.encode(BATCH_REWARD_TYPE_HASH, receipentsHash, amountsHash, batch.sequence)));
     }
+
+    /**
+     * @dev Calculates the digest of a BatchReward struct.
+     * @param batch The BatchReward struct containing the recipients, amounts, and sequence.
+     * @return The digest of the BatchReward struct.
+     */
+    function digestBatchReward(BatchReward memory batch) public view returns (bytes32) {
+        bytes32 receipentsHash = keccak256(abi.encodePacked(batch.recipients));
+        bytes32 amountsHash = keccak256(abi.encodePacked(batch.amounts));
+        return
+            _hashTypedDataV4(keccak256(abi.encode(BATCH_REWARD_TYPE_HASH, receipentsHash, amountsHash, batch.sequence)));
+    }
 }