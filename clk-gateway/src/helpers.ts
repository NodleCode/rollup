--- conflicted
+++ resolved
@@ -1,10 +1,13 @@
-<<<<<<< HEAD
-import { toUtf8Bytes, ErrorDescription, AbiCoder, ethers } from "ethers";
-=======
 import admin from "firebase-admin";
 import { NextFunction, Request, Response } from "express";
-import { toUtf8Bytes, ErrorDescription, verifyMessage, keccak256 } from "ethers";
->>>>>>> a9220819
+import {
+  toUtf8Bytes,
+  ErrorDescription,
+  verifyMessage,
+  keccak256,
+  AbiCoder,
+  ethers,
+} from "ethers";
 import {
   CommitBatchInfo,
   StoredBatchInfo as BatchInfo,
@@ -209,7 +212,6 @@
   return sponsoredResponse;
 }
 
-<<<<<<< HEAD
 function decodeCommitData(commitData: string) {
   // Remove the version prefix (0x00)
   const encodedDataWithoutVersion = commitData.slice(4);
@@ -243,7 +245,8 @@
   }
 
   return ethers.toUtf8String("0x" + hex);
-=======
+}
+
 /**
  * Validate an Ethereum signature
  * @param {Object} params - Signature validation parameters
@@ -359,5 +362,4 @@
   const messageHash = keccak256(toUtf8Bytes(JSON.stringify(message)));
 
   return messageHash;
->>>>>>> a9220819
 }