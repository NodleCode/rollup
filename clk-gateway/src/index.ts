--- conflicted
+++ resolved
@@ -16,11 +16,7 @@
 import {
   CLICK_RESOLVER_INTERFACE,
   STORAGE_PROOF_TYPE,
-<<<<<<< HEAD
-  CLICK_RESOLVER_ADDRESS_SELECTOR,
-=======
   RESOLVER_ADDRESS_SELECTOR,
->>>>>>> 2c793063
   NAME_SERVICE_INTERFACE,
 } from "./interfaces";
 import {
@@ -184,11 +180,7 @@
 
       const owner = await resolverContract.resolve(
         encodedFqdn,
-<<<<<<< HEAD
-        CLICK_RESOLVER_ADDRESS_SELECTOR
-=======
         RESOLVER_ADDRESS_SELECTOR
->>>>>>> 2c793063
       );
 
       res.status(200).send({
